<<<<<<< HEAD
* **Enhancement:** Feature parity for CLI autocompletion. @mplauman
=======
* **Enhancement:** Name generator now works for `theater`. @azylko
>>>>>>> a15b75a7
* **Bug:** Fixed a positioning issue with the autocomplete popup. @MikkelPaulson
* **Enhancement:** Name generator now works for `canyon`. @chrisrenfrow
* **Bug:** Fixed an edge case where unsaved journal entries might not be
  accessible, including possibly in the tutorial. @MikkelPaulson
* **Enhancement:** Name generator now works for `beach`. @chrisrenfrow
* **Enhancement:** Name generator now works for `shrine`. @alfonsomartinezs
* **Enhancement:** GitHub usernames in the changelog are now links, making it
  easier to attribute work. @MikkelPaulson
* **Enhancement:** The input box now scrolls with the page. @alfonsomartinezs
* **Bug:** Update outdated references in the documentation about the app being
  case-sensitive, and a bit of expectation management around the project being
  in "active development".
* **Bug:** Fixed the tab key unexpectedly clearing the input field under certain
  circumstances.
* **Enhancement:** Added conditions such as `Prone` and `Stunned` to the
  reference corpus. There aren't a lot of them, but I keep having to look up
  their details anyway!
* **Enhancement:** Added traits such as `Stonecunning` and `Breath Weapon` to
  the reference corpus.
* **Enhancement:** The input field will now automatically complete when only one
  suggestion is available in the autofill popup, so it is no longer necessary to
  finish typing before pressing enter.
* **Enhancement:** (?) Reverted past macro work. Macros seem to have done
  nothing but add complexity, with no simplification in sight. Perhaps something
  to take another swing at in the future.
* **Bug:** Fixed and expand more spell content, including adding tables to
  spells like `Teleport`.
* **Bug:** Fixed wording of several spells, including `Legend Lore`, in response
  to user feedback.
* **Enhancement:** More command parsing work. It may not look like it (still no
  functional change), but I'm mostly done and have replaced most of the
  old spaghetti code with new spaghetti macros.
* **Enhancement:** Continuing to rework the command parsing. Again, no
  functional impact.
* **Enhancement:** First steps towards improved command parsing on the backend.
  Hopefully there will be no functional impact of this one, but it should
  improve my velocity in the future.
* **Bug:** Fixed `import`s silently failing. If you upload a valid JSON file
  that the application can't parse, you'll get a more helpful error message
  indicating what went wrong.
* **New:** If things (people or places) have a location_uuid field defined, the
  location will now be shown in the details view. Presently the only way to
  define those relations is to `export` your `journal`, edit the JSON file, then
  `import` it again.
* **Enhancement:** Added a few more emoji for different place types. The generic
  pushpin icon is now fairly uncommon.
* **New:** You can now `import` data that you've previously `export`ed!
* **Bug:** Accessing the command history using the up and down arrows will no
  longer wrap around when you reach the beginning or end of the history.
* **Bug:** Clicking the right mouse button no longer runs commands or changes
  the selection. This was particularly annoying when trying to copy from the
  context menu.
* **New:** You can now `export` data from the `journal`! (There is not yet a
  corresponding import command, but that's coming next.)
* **Enhancement:** Changes to the `time` are now properly integrated into the
  `undo` history and available at all times.
* **Enhancement:** Refactored out the local cache. In practice, the only effect
  this should have right now is that if you have multiple tabs/windows open at
  once, the journal should remain in sync between all of them.
* **Enhancement:** All place types now include an emoji icon in summary view,
  such as in the `journal` listing.
* **Enhancement:** Just for good measure, added a wee favicon to the site.
* **Enhancement:** You can now navigate backwards and forwards through your
  command history with the up and down arrow keys while the autocomplete popup
  is closed. The history doesn't (yet!) persist between sessions.
* **Enhancement:** By popular request, autocomplete and command parsing are now
  completely case-insensitive!
* **Bug:** Fix the text colour of the input box when browsing in dark mode.
  Black on black is hard to read, I guess???
* **Enhancement:** Minor updates to vocabulary (somehow I missed `hotel` and
  `pub`, both of which I ran into during last night's game). I've also added a
  [Buy Me a Coffee](https://www.buymeacoffee.com/initiative) link for those who
  would like to support development, though I currently have no premium features
  to offer supporters. Just the same site with extra gratitude!
* **Enhancement:** Added tons of new place types, from `kingdom` to `pet-store`
  and everything in between (183 types and aliases in total). However, lacking
  name generators for all of these new types, their current purpose is just to
  make it easier to keep a coherent `journal`.
* **Bug:** Fixed the "more" command not being available when generating a
  `person` or `place` in a browser that lacks IndexedDB, such as an older
  browser or one with private browsing active.
* **Enhancement:** When you generate a `person` or `place`, alternative
  suggestions aren't offered automatically, but are instead available via the
  "more" command. Also updated the `tutorial` and `help` to cover the latest
  feature changes.
* **Enhancement:** Added box displays when generating a `character` or `place`,
  as well as emoji icons to differentiate people by age/gender.
* **Enhancement:** Creating and editing things will now proceed even if not all
  words are recognized, so long as the parser can make a reasonable guess about
  what you meant. If it guesses wrong, that's what `undo` is for.
* **Bug:** Fix broken text selection, which was preventing copy/paste
  operations. I wasn't trying to do the annoying "right click disabled" thing
  from the early '00s, but it sure felt like it.
* **New:** You can now edit things in your journal and recent items! Try
  `[name] is [description]` to get started.
* **Enhancement:** The `redo` command is now available at all times, not just
  immediately after `undo`.
* **Enhancement:** Improved readability by setting a max width to the page and
  increasing line spacing between user input and command output.
* **New:** Added `undo` to fix those little mistakes. Mostly this frees us to be
  more liberal with interpreting commands, since it removes the risk of changing
  something you don't want if your command is misinterpreted.
* **Enhancement:** Fixed the description of the `Detect Thoughts` spell.
* **New:** Substantially improved the process of creating NPCs and locations.
  Rather than being limited to simple terms like `inn` or `tiefling`, you can
  now generate `The Prancing Poodle, an inn`, an `old elvish woman`, or `a boy
  named Sue`. (Editing of existing things is coming next.)
* **Enhancement:** Things are now automatically saved upon creation if you
  include a name as one of the parameters. This should streamline the process of
  importing multiple things in sequence.
* **Enhancement:** NPCs, locations, etc. can no longer have the same names as
  one another, and the random generator should never suggest a thing with the
  same name as one that already exists. Sounds anticlimactic, but this is a
  substantial change under the hood, and an important stepping stone to creating
  and editing your own journal entries.
* **Enhancement:** Corrected terminology so that NPCs using "they/them" pronouns
  will be referred to as "non-binary" rather than "trans".
* **Enhancement:** The `tutorial` is now rather less brutal. Instead of killing
  the poor bartender, our hypothetical murderhobos just let the inn burn to the
  ground and delete that instead. (Spoilers, BTW.)
* **New:** Added a `tutorial`! This will be updated very occasionally as new
  features are added, but initiative.sh is now sufficiently complex and
  feature-complete to be worth the effort.
* **Enhancement:** On mobile, the keyboard will no longer pop up when clicking a
  link.
* **Enhancement:** Input field is now focused whenever you click or tap anywhere
  on the page, improving the "stickiness" of the experience, especially on
  mobile.
* **Enhancement:** Changes to the game `time` are now saved between sessions.
  There's still some work to do before this feature is worth featuring more
  prominently, but at least it's in a usable state now.
* **Enhancement:** Better behaviour if several names come into conflict, like in
  the case of `Shield`, or the automated test that failed because it decided to
  name a character `Lance`.
* **Enhancement:** Added support for more complex time expressions, like
  `+1d5h`.
* **New:** Added a privacy policy outlining what personal information we
  collect. Currently: we don't, which is why we haven't had a privacy policy
  until now.
* **Enhancement:** Added a loading message if the site is taking a while to load
  or crashes silently in the background.
* **New:** Rectified a major oversight for a D&D app: added a dice roller! Get
  your `Fireball` on with `roll 8d6` or use `roll (d4+1)^3` for `Magic Missile`.
* **Enhancement:** Rewrote name generators to work syllable by syllable. You
  might end up with some awkward names, but you'll have access to a much greater
  variety of names as a result.
* **Enhancement:** Inns now enjoy the same ergonomics as NPCs: you can reference
  alternative suggestions with numerals, and the "save" shortcut is now
  available where applicable.
* **"Enhancement":** Removed buildings such as residence and temple for the time
  being. They weren't really generating anything interesting and were blocking
  features that expect all Things to have a name.
* **Bug:** Fixed things being silently dropped from the recent journal if the
  save operation failed.
* **Bug:** Fixed formatting in error messages not being displayed.
* **New:** New additions to the changelog are now automatically announced to the
  #releases Discord channel!
* **Enhancement:** This is just a dummy update to make sure Discord handles
  multiple bullet points nicely.
* **Enhancement:** Tab key now fills as much text as possible. Try typing "weap"
  and pressing tab.
* **New:** There's a Discord server now! See the link in the welcome message to
  join.
* **Enhancement:** Tab key can be used to select an autocomplete option without
  submitting. If the selection includes a bracketed phrase like `load [name]`,
  the autofill will update to suggest ways to complete the phrase.
* **New:** Time! See the current time with `now`, advance and rewind time with
  `+1d`, `-1h`, etc. Time does not yet persist between sessions.
* **Enhancement:** You can now delete entries from your journal with
  `delete [name]`. This completes the basic journal functionality.
* **Enhancement:** Users that can't save to local storage (eg. private browsing,
  Firefox Focus) will see appropriate error messages instead of a broken site.
* **Enhancement:** You can now look up SRD magic items such as the inimitable
  `Deck Of Many Things`, as well as categories like `magic weapons` and
  `wondrous items`.
* **Enhancement:** Rewrite inn name generator to provide a greater variety of
  results.
* **New:** New command `journal` lists everything you've saved to your journal.
* **Enhancement:** Autocomplete suggestions when loading a thing will include
  a brief summary of that thing, eg. "adult human, they/them".
* **Enhancement:** Attempting to save a thing that has already been saved will
  give a distinct error from saving a thing that doesn't exist.
* **Enhancement:** Autocomplete now properly suggests save and load commands.
* **Enhancement:** When viewing an NPC that has not yet been saved to your
  journal, a note will appear reminding you to save.
* **Enhancement:** Temporary commands (those that are only valid in the current
  context) now have a ~dashed underline~, distinguishing them from permanent
  commands (that are always valid) like `help`.
* **Enhancement:** Autocomplete suggestions now provide more detail about the
  command being suggested.
* **New:** You can now save generated content with `save [name]`. Saved content
  will be available on future page loads. A lot of work remains to refine the
  usability of this feature.
* **Bug:** Fix fallback font for browsers that don't support or haven't yet
  loaded the default Source Code Pro font.
* **Bug:** Fixed `changelog` output being truncated and not always displaying 10
  entries as intended.
* **Enhancement:** Adopted Source Code Pro for the interface font. Most
  importantly, the common font ensures that the blocks in the logo are always
  the same width.
* **Bug:** Fixed the page not scrolling predictably. Scrolling behaviour should
  also respect browsers configured to prefer reduced motion.
* **Enhancement:** Added equipment, all of the essentials like `Dagger` and
  `Bagpipes`, as well as categories like `weapons` and `ships`.
* **Enhancement:** New command: `spells`.
* **Bug:** Fixed rendering inline lists in spell descriptions.
* **Bug:** Fixed capitalization of possessives: `Arcanist's Magic Aura` is no
  longer capitalized as "Arcanist'S".
* **Enhancement:** Added content formatting to improve readability, while
  remaining within the bounds of what is possible with an actual terminal.
* **Enhancement/bug:** Improve mobile experience, including styling and
  bugfixes.
* **Enhancement:** Keywords are now clickable, like this: `npc`.
* **New:** Added commands `about`, `help`, and `changelog`.
* **New:** Added "message of the day" and intro text.
* **Enhancement:** Improved experience for users with JavaScript disabled.
* **New:** SRD spells have been added. Try `Acid Arrow`.
* **Enhancement:** Included at-a-glance summary of autocomplete suggestions.
* **New:** An autocomplete popup is now available in the web UI.
* **Enhancement:** Restyled to use the Solarized colour scheme.
* **New:** Aliases are now available for newly-generated NPCs, eg. `0` to get
  alternative 0.
* **Enhancement:** Proper nouns are now included in autocomplete suggestions.
* **Enhancement:** Basic commands are now included in autocomplete suggestions.
* **Enhancement:** Commands now parse more strictly, which ironically enables
  more flexibility in the future.
* **Enhancement:** All occurrences of "race" have been changed to "species".
* **New:** Previously-generated content is now saved to memory and can be loaded
  by saying its name.
* **Bug:** Specifying a species would not restrict suggestions to that species.
* **New:** Implemented a basic web frontend.<|MERGE_RESOLUTION|>--- conflicted
+++ resolved
@@ -1,8 +1,5 @@
-<<<<<<< HEAD
 * **Enhancement:** Feature parity for CLI autocompletion. @mplauman
-=======
 * **Enhancement:** Name generator now works for `theater`. @azylko
->>>>>>> a15b75a7
 * **Bug:** Fixed a positioning issue with the autocomplete popup. @MikkelPaulson
 * **Enhancement:** Name generator now works for `canyon`. @chrisrenfrow
 * **Bug:** Fixed an edge case where unsaved journal entries might not be
